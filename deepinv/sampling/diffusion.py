import torch
import numpy as np
from tqdm import tqdm
from deepinv.models import Reconstructor

import deepinv.physics
from deepinv.sampling.langevin import MonteCarlo
from deepinv.utils.plotting import plot


class DiffusionSampler(MonteCarlo):
    r"""
    Turns a diffusion method into a Monte Carlo sampler

    Unlike diffusion methods, the resulting sampler computes the mean and variance of the distribution
    by running the diffusion multiple times.

    :param torch.nn.Module diffusion: a diffusion model
    :param int max_iter: the maximum number of iterations
    :param tuple clip: the clip range
    :param Callable g_statistic: the algorithm computes mean and variance of the g function, by default :math:`g(x) = x`.
    :param float thres_conv: the convergence threshold for the mean and variance
    :param bool verbose: whether to print the progress
    :param bool save_chain: whether to save the chain
    :param int thinning: the thinning factor
    :param float burnin_ratio: the burnin ratio

    """

    def __init__(
        self,
        diffusion,
        max_iter=1e2,
        clip=(-1, 2),
        thres_conv=1e-1,
        g_statistic=lambda x: x,
        verbose=True,
        save_chain=False,
    ):
        # generate an iterator
        # set the params of the base class
        data_fidelity = None
        diffusion.verbose = False
        prior = diffusion

        def iterator(x, y, physics, likelihood, prior):
            # run one sampling kernel iteration
            x = prior(y, physics)
            return x

        super().__init__(
            iterator,
            prior,
            data_fidelity,
            max_iter=max_iter,
            thinning=1,
            save_chain=save_chain,
            burnin_ratio=0.0,
            clip=clip,
            verbose=verbose,
            thresh_conv=thres_conv,
            g_statistic=g_statistic,
        )


class DDRM(Reconstructor):
    r"""DDRM(self, denoiser, sigmas=np.linspace(1, 0, 100), eta=0.85, etab=1.0, verbose=False)
    Denoising Diffusion Restoration Models (DDRM).

    This class implements the denoising diffusion restoration model (DDRM) described in https://arxiv.org/abs/2201.11793.

    The DDRM is a sampling method that uses a denoiser to sample from the posterior distribution of the inverse problem.

    It requires that the physics operator has a singular value decomposition, i.e.,
    it is :class:`deepinv.physics.DecomposablePhysics` class.

    :param torch.nn.Module denoiser: a denoiser model that can handle different noise levels.
    :param list[int] sigmas: a list of noise levels to use in the diffusion, they should be in decreasing
        order from 1 to 0.
    :param float eta: hyperparameter
    :param float etab: hyperparameter
    :param bool verbose: if True, print progress

    |sep|

    :Examples:

        Denoising diffusion restoration model using a pretrained DRUNet denoiser:

        >>> import deepinv as dinv
        >>> device = dinv.utils.get_freer_gpu(verbose=False) if torch.cuda.is_available() else 'cpu'
        >>> seed = torch.manual_seed(0) # Random seed for reproducibility
        >>> seed = torch.cuda.manual_seed(0) # Random seed for reproducibility on GPU
        >>> x = 0.5 * torch.ones(1, 3, 32, 32, device=device) # Define plain gray 32x32 image
        >>> physics = dinv.physics.Inpainting(
        ...   mask=0.5, tensor_size=(3, 32, 32),
        ...   noise_model=dinv.physics.GaussianNoise(0.1),
        ...   device=device,
        ... )
        >>> y = physics(x) # measurements
        >>> denoiser = dinv.models.DRUNet(pretrained="download").to(device)
        >>> model = dinv.sampling.DDRM(denoiser=denoiser, sigmas=np.linspace(1, 0, 10), verbose=True) # define the DDRM model
        >>> xhat = model(y, physics) # sample from the posterior distribution
        >>> dinv.metric.PSNR()(xhat, x) > dinv.metric.PSNR()(y, x) # Should be closer to the original
        tensor([True])

    """

    def __init__(
        self,
        denoiser,
        sigmas=np.linspace(1, 0, 100),
        eta=0.85,
        etab=1.0,
        verbose=False,
        eps=1e-6,
    ):
        super(DDRM, self).__init__()
        self.denoiser = denoiser
        self.sigmas = sigmas
        self.max_iter = len(sigmas)
        self.eta = eta
        self.verbose = verbose
        self.etab = etab
        self.eps = eps

    def forward(self, y, physics: deepinv.physics.DecomposablePhysics, seed=None):
        r"""
        Runs the diffusion to obtain a random sample of the posterior distribution.

        :param torch.Tensor y: the measurements.
        :param deepinv.physics.DecomposablePhysics physics: the physics operator, which must have a singular value
            decomposition.
        :param int seed: the seed for the random number generator.
        """
        # assert physics.__class__ == deepinv.physics.DecomposablePhysics, 'The forward operator requires a singular value decomposition'
        with torch.no_grad():
            if seed:
                np.random.seed(seed)
                torch.manual_seed(seed)

            if hasattr(physics.noise_model, "sigma"):
                sigma_noise = physics.noise_model.sigma
            else:
                sigma_noise = 0.01

            if physics.__class__ == deepinv.physics.Denoising:
                mask = torch.ones_like(
                    y
                )  # TODO: fix for economic SVD decompositions (eg. Decolorize)
            else:
                mask = torch.cat([physics.mask.abs()] * y.shape[0], dim=0)

            c = np.sqrt(1 - self.eta**2)
            y_bar = physics.U_adjoint(y)
            case = mask > sigma_noise
            y_bar[case] = y_bar[case] / (mask[case] + self.eps)
            nsr = torch.zeros_like(mask)
            nsr[case] = sigma_noise / (mask[case] + self.eps)

            # iteration 1
            # compute init noise
            mean = torch.zeros_like(y_bar)
            std = torch.ones_like(y_bar) * self.sigmas[0]
            mean[case] = y_bar[case]
            std[case] = (self.sigmas[0] ** 2 - nsr[case].pow(2)).sqrt()
            x_bar = mean + std * torch.randn_like(y_bar) / np.sqrt(2.0)
            x_bar_prev = x_bar.clone()

            # denoise
            x = self.denoiser(physics.V(x_bar), self.sigmas[0])

            for t in tqdm(range(1, self.max_iter), disable=(not self.verbose)):
                # add noise in transformed domain
                x_bar = physics.V_adjoint(x)

                case2 = torch.logical_and(case, (self.sigmas[t] < nsr))
                case3 = torch.logical_and(case, (self.sigmas[t] >= nsr))

                mean = (
                    x_bar
                    + c * self.sigmas[t] * (x_bar_prev - x_bar) / self.sigmas[t - 1]
                )
                mean[case2] = x_bar[case2] + c * self.sigmas[t] * (
                    y_bar[case2] - x_bar[case2]
                ) / (nsr[case2] + self.eps)
                mean[case3] = (1.0 - self.etab) * x_bar[case3] + self.etab * y_bar[
                    case3
                ]

                std = torch.ones_like(x_bar) * self.eta * self.sigmas[t]
                std[case3] = (
                    (self.sigmas[t] ** 2 - (nsr[case3] * self.etab).pow(2))
                    .clamp(min=0)
                    .sqrt()
                )

                x_bar = mean + std * torch.randn_like(x_bar) / np.sqrt(2.0)
                x_bar_prev = x_bar.clone()
                # denoise
                x = self.denoiser(physics.V(x_bar), self.sigmas[t])

        return x


class DiffPIR(Reconstructor):
    r"""
    Diffusion PnP Image Restoration (DiffPIR).

    This class implements the Diffusion PnP image restoration algorithm (DiffPIR) described
    in https://arxiv.org/abs/2305.08995.

    The DiffPIR algorithm is inspired on a half-quadratic splitting (HQS) plug-and-play algorithm, where the denoiser
    is a conditional diffusion denoiser, combined with a diffusion process. The algorithm writes as follows,
    for :math:`t` decreasing from :math:`T` to :math:`1`:

     .. math::
             \begin{equation*}
             \begin{aligned}
             x_{0}^{t} &= D_{\theta}(x_t, \frac{\sqrt{1-\overline{\alpha}_t}}{\sqrt{\overline{\alpha}_t}}) \\
             \widehat{x}_{0}^{t} &= \operatorname{prox}_{2 f(y, \cdot) /{\rho_t}}(x_{0}^{t}) \\
             \widehat{\varepsilon} &= \left(x_t - \sqrt{\overline{\alpha}_t} \,\,
             \widehat{x}_{0}^t\right)/\sqrt{1-\overline{\alpha}_t} \\
             \varepsilon_t &= \mathcal{N}(0, \mathbf{I}) \\
             x_{t-1} &= \sqrt{\overline{\alpha}_t} \,\, \widehat{x}_{0}^t + \sqrt{1-\overline{\alpha}_t}
             \left(\sqrt{1-\zeta} \,\, \widehat{\varepsilon} + \sqrt{\zeta} \,\, \varepsilon_t\right),
             \end{aligned}
             \end{equation*}

    where :math:`D_\theta(\cdot,\sigma)` is a Gaussian denoiser network with noise level :math:`\sigma`
    and :math:`f(y, \cdot)` is the data fidelity
    term.

    .. note::

            The algorithm might require careful tunning of the hyperparameters :math:`\lambda` and :math:`\zeta` to
            obtain optimal results.

    :param torch.nn.Module model: a conditional noise estimation model
    :param float sigma: the noise level of the data
    :param deepinv.optim.DataFidelity data_fidelity: the data fidelity operator
    :param int max_iter: the number of iterations to run the algorithm (default: 100)
    :param float zeta: hyperparameter :math:`\zeta` for the sampling step (must be between 0 and 1). Default: 1.0.
    :param float lambda_: hyperparameter :math:`\lambda` for the data fidelity step
        (:math:`\rho_t = \lambda \frac{\sigma_n^2}{\bar{\sigma}_t^2}` in the paper where the optimal value range
        between 3.0 and 25.0 depending on the problem). Default: ``7.0``.
    :param bool verbose: if ``True``, print progress
    :param str device: the device to use for the computations
    
    |sep|

    :Examples:

        Denoising diffusion restoration model using a pretrained DRUNet denoiser:

        >>> import deepinv as dinv
        >>> device = dinv.utils.get_freer_gpu(verbose=False) if torch.cuda.is_available() else 'cpu' 
        >>> x = 0.5 * torch.ones(1, 3, 32, 32, device=device) # Define a plain gray 32x32 image
        >>> physics = dinv.physics.Inpainting(
        ...   mask=0.5, tensor_size=(3, 32, 32),
        ...   noise_model=dinv.physics.GaussianNoise(0.1),
        ...   device=device
        ... )
        >>> y = physics(x) # Measurements
        >>> denoiser = dinv.models.DRUNet(pretrained="download").to(device)
        >>> model = DiffPIR(
        ...   model=denoiser,
        ...   data_fidelity=dinv.optim.data_fidelity.L2()
        ... ) # Define the DiffPIR model
        >>> xhat = model(y, physics) # Run the DiffPIR algorithm
        >>> dinv.metric.PSNR()(xhat, x) > dinv.metric.PSNR()(y, x) # Should be closer to the original
        tensor([True])
        
    """

    def __init__(
        self,
        model,
        data_fidelity,
        sigma=0.05,
        max_iter=100,
        zeta=0.1,
        lambda_=7.0,
        verbose=False,
        device="cpu",
    ):
        super(DiffPIR, self).__init__()
        self.model = model
        self.lambda_ = lambda_
        self.data_fidelity = data_fidelity
        self.max_iter = max_iter
        self.zeta = zeta
        self.verbose = verbose
        self.device = device
        self.beta_start, self.beta_end = 0.1 / 1000, 20 / 1000
        self.num_train_timesteps = 1000
        self.sigma = sigma

        (
            self.sqrt_1m_alphas_cumprod,
            self.reduced_alpha_cumprod,
            self.sqrt_alphas_cumprod,
            self.sqrt_recip_alphas_cumprod,
            self.sqrt_recipm1_alphas_cumprod,
            self.betas,
        ) = self.get_alpha_beta()

        self.rhos, self.sigmas, self.seq = self.get_noise_schedule(sigma=sigma)

    def get_alpha_beta(self):
        """
        Get the alpha and beta sequences for the algorithm. This is necessary for mapping noise levels to timesteps.
        """
        betas = torch.linspace(
            self.beta_start,
            self.beta_end,
            self.num_train_timesteps,
            dtype=torch.float32,
            device=self.device,
        )
        alphas = 1.0 - betas
        alphas_cumprod = torch.cumprod(alphas, axis=0)  # This is \overline{\alpha}_t

        # Useful sequences deriving from alphas_cumprod
        sqrt_alphas_cumprod = torch.sqrt(alphas_cumprod).to(self.device)
        sqrt_1m_alphas_cumprod = torch.sqrt(1.0 - alphas_cumprod).to(self.device)
        reduced_alpha_cumprod = torch.div(
            sqrt_1m_alphas_cumprod, sqrt_alphas_cumprod
        )  # equivalent noise sigma on image
        sqrt_recip_alphas_cumprod = torch.sqrt(1.0 / alphas_cumprod).to(self.device)
        sqrt_recipm1_alphas_cumprod = torch.sqrt(1.0 / alphas_cumprod - 1).to(
            self.device
        )

        return (
            sqrt_1m_alphas_cumprod,
            reduced_alpha_cumprod,
            sqrt_alphas_cumprod,
            sqrt_recip_alphas_cumprod,
            sqrt_recipm1_alphas_cumprod,
            betas,
        )

    def get_noise_schedule(self, sigma):
        """
        Get the noise schedule for the algorithm.
        """
        lambda_ = self.lambda_
        sigmas = []
        sigma_ks = []
        rhos = []
        for i in range(self.num_train_timesteps):
            sigmas.append(self.reduced_alpha_cumprod[self.num_train_timesteps - 1 - i])
            sigma_ks.append(
                (self.sqrt_1m_alphas_cumprod[i] / self.sqrt_alphas_cumprod[i])
            )
            rhos.append(lambda_ * (sigma**2) / (sigma_ks[i] ** 2))
        rhos, sigmas = (
            torch.tensor(rhos).to(self.device),
            torch.tensor(sigmas).to(self.device),
        )

        seq = torch.sqrt(
            torch.linspace(
                0.0, self.num_train_timesteps**2, self.max_iter, device=self.device
            )
        ).type(torch.int32)
        seq[-1] = seq[-1] - 1

        return rhos, sigmas, seq

    def find_nearest(self, array, value):
        """
        Find the argmin of the nearest value in an array.
        """
        idx = torch.abs(array - value).argmin()
        return idx

    def compute_alpha(self, betas, t):
        """
        Compute the alpha sequence from the beta sequence.
        """
        alphas = 1.0 - betas
        alphas_cumprod = torch.cumprod(alphas, axis=0)
        at = alphas_cumprod[t]
        return at

    def get_alpha_prod(
        self, beta_start=0.1 / 1000, beta_end=20 / 1000, num_train_timesteps=1000
    ):
        """
        Get the alpha sequences; this is necessary for mapping noise levels to timesteps when performing pure denoising.
        """
        betas = torch.linspace(
            beta_start,
            beta_end,
            num_train_timesteps,
            dtype=torch.float32,
            device=self.device,
        )
        alphas = 1.0 - betas
        alphas_cumprod = torch.cumprod(alphas, axis=0)  # This is \overline{\alpha}_t

        # Useful sequences deriving from alphas_cumprod
        sqrt_recip_alphas_cumprod = torch.sqrt(1.0 / alphas_cumprod)
        sqrt_recipm1_alphas_cumprod = torch.sqrt(1.0 / alphas_cumprod - 1)
        return (
            sqrt_recip_alphas_cumprod.to(self.device),
            sqrt_recipm1_alphas_cumprod.to(self.device),
        )

    def forward(
        self,
        y,
        physics: deepinv.physics.LinearPhysics,
        seed=None,
        x_init=None,
    ):
        r"""
        Runs the diffusion to obtain a random sample of the posterior distribution.

        :param torch.Tensor y: the measurements.
        :param deepinv.physics.LinearPhysics physics: the physics operator.
        :param float sigma: the noise level of the data.
        :param int seed: the seed for the random number generator.
        :param torch.Tensor x_init: the initial guess for the reconstruction.
        """

        if seed:
            torch.manual_seed(seed)

        if hasattr(physics.noise_model, "sigma"):
            sigma = physics.noise_model.sigma  # Then we overwrite the default values
            self.rhos, self.sigmas, self.seq = self.get_noise_schedule(sigma=sigma)

        # Initialization
        if x_init is None:  # Necessary when x and y don't live in the same space
            x = 2 * physics.A_adjoint(y) - 1
        else:
            x = 2 * x_init - 1

        sqrt_recip_alphas_cumprod, sqrt_recipm1_alphas_cumprod = self.get_alpha_prod()

        with torch.no_grad():
            for i in tqdm(range(len(self.seq)), disable=(not self.verbose)):

                # Current noise level
                curr_sigma = self.sigmas[self.seq[i]]

                # time step associated with the noise level sigmas[i]
<<<<<<< HEAD
                t_i = self.find_nearest(
                    self.reduced_alpha_cumprod.cpu().numpy(), curr_sigma.cpu().numpy()
                )
=======
                t_i = self.find_nearest(self.reduced_alpha_cumprod, curr_sigma)
>>>>>>> 3befd2ec
                at = 1 / sqrt_recip_alphas_cumprod[t_i] ** 2

                if (
                    i == 0
                ):  # Initialization (simpler than the original code, may be suboptimal)
                    x = (
                        x
                        + (curr_sigma**2 - 4.0 * self.sigma**2).sqrt()
                        * torch.randn_like(x)
                    ) / sqrt_recip_alphas_cumprod[-1]

                sigma_cur = curr_sigma

                # Denoising step
                x_aux = x / (2 * at.sqrt()) + 0.5  # renormalize in [0, 1]
                out = self.model(x_aux, sigma_cur / 2)
                denoised = 2 * out - 1
                x0 = denoised.clamp(-1, 1)

                if not self.seq[i] == self.seq[-1]:
                    # Data fidelity step
                    x0_p = x0 / 2 + 0.5
                    x0_p = self.data_fidelity.prox(
                        x0_p, y, physics, gamma=1.0 / (2 * self.rhos[t_i])
                    )
                    x0 = x0_p * 2 - 1

                    # Sampling step
                    t_im1 = self.find_nearest(
<<<<<<< HEAD
                        self.reduced_alpha_cumprod.cpu().numpy(),
                        self.sigmas[self.seq[i + 1]].cpu().numpy(),
=======
                        self.reduced_alpha_cumprod,
                        self.sigmas[self.seq[i + 1]],
>>>>>>> 3befd2ec
                    )  # time step associated with the next noise level

                    eps = (
                        x - self.sqrt_alphas_cumprod[t_i] * x0
                    ) / self.sqrt_1m_alphas_cumprod[
                        t_i
                    ]  # effective noise

                    x = (
                        self.sqrt_alphas_cumprod[t_im1] * x0
                        + self.sqrt_1m_alphas_cumprod[t_im1]
                        * (1 - self.zeta) ** 0.5
                        * eps
                        + self.sqrt_1m_alphas_cumprod[t_im1]
                        * self.zeta**0.5
                        * torch.randn_like(x)
                    )  # sampling

        out = x / 2 + 0.5  # back to [0, 1] range

        return out


class DPS(Reconstructor):
    r"""
    Diffusion Posterior Sampling (DPS).

    This class implements the Diffusion Posterior Sampling algorithm (DPS) described in
    https://arxiv.org/abs/2209.14687.

    DPS is an approximation of a gradient-based posterior sampling algorithm,
    which has minimal assumptions on the forward model. The only restriction is that
    the measurement model has to be differentiable, which is generally the case.

    The algorithm writes as follows, for :math:`t` decreasing from :math:`T` to :math:`1`:

    .. math::

            \begin{equation*}
            \begin{aligned}
            \widehat{\mathbf{x}}_{t} &= D_{\theta}(\mathbf{x}_t, \sqrt{1-\overline{\alpha}_t}/\sqrt{\overline{\alpha}_t})
            \\
            \mathbf{g}_t &= \nabla_{\mathbf{x}_t} \log p( \widehat{\mathbf{x}}_{t}(\mathbf{x}_t) | \mathbf{y} ) \\
            \mathbf{\varepsilon}_t &= \mathcal{N}(0, \mathbf{I}) \\
            \mathbf{x}_{t-1} &= a_t \,\, \mathbf{x}_t
            + b_t \, \, \widehat{\mathbf{x}}_t
            + \tilde{\sigma}_t \, \, \mathbf{\varepsilon}_t + \mathbf{g}_t,
            \end{aligned}
            \end{equation*}

    where :math:`\denoiser{\cdot}{\sigma}` is a denoising network for noise level :math:`\sigma`,
    :math:`\eta` is a hyperparameter, and the constants :math:`\tilde{\sigma}_t, a_t, b_t` are defined as

    .. math::
            \begin{equation*}
            \begin{aligned}
              \tilde{\sigma}_t &= \eta \sqrt{ (1 - \frac{\overline{\alpha}_t}{\overline{\alpha}_{t-1}})
              \frac{1 - \overline{\alpha}_{t-1}}{1 - \overline{\alpha}_t}} \\
              a_t &= \sqrt{1 - \overline{\alpha}_{t-1} - \tilde{\sigma}_t^2}/\sqrt{1-\overline{\alpha}_t} \\
              b_t &= \sqrt{\overline{\alpha}_{t-1}} - \sqrt{1 - \overline{\alpha}_{t-1} - \tilde{\sigma}_t^2}
              \frac{\sqrt{\overline{\alpha}_{t}}}{\sqrt{1 - \overline{\alpha}_{t}}}.
            \end{aligned}
            \end{equation*}

    :param torch.nn.Module model: a denoiser network that can handle different noise levels
    :param deepinv.optim.DataFidelity data_fidelity: the data fidelity operator
    :param int max_iter: the number of diffusion iterations to run the algorithm (default: 1000)
    :param float eta: DDIM hyperparameter which controls the stochasticity
    :param bool verbose: if True, print progress
    :param str device: the device to use for the computations
    """

    def __init__(
        self,
        model,
        data_fidelity,
        max_iter=1000,
        eta=1.0,
        verbose=False,
        device="cpu",
        save_iterates=False,
    ):
        super(DPS, self).__init__()
        self.model = model
        self.model.requires_grad_(True)
        self.data_fidelity = data_fidelity
        self.max_iter = max_iter
        self.eta = eta
        self.verbose = verbose
        self.device = device
        self.beta_start, self.beta_end = 0.1 / 1000, 20 / 1000
        self.num_train_timesteps = 1000
        self.save_iterates = save_iterates

        self.betas, self.alpha_cumprod = self.compute_alpha_betas()

    def compute_alpha_betas(self):
        r"""

        Get the beta and alpha sequences for the algorithm. This is necessary for mapping noise levels to timesteps.

        """
        betas = torch.linspace(
            self.beta_start,
            self.beta_end,
            self.num_train_timesteps,
            dtype=torch.float32,
            device=self.device,
        )
        alpha_cumprod = (
            1 - torch.cat([torch.zeros(1, device=self.device), betas], dim=0)
        ).cumprod(dim=0)
        return betas, alpha_cumprod

    def get_alpha(self, alpha_cumprod, t):
        a = alpha_cumprod.index_select(0, t + 1).view(-1, 1, 1, 1)
        return a

    def forward(self, y, physics: deepinv.physics.Physics, seed=None, x_init=None):
        if seed:
            torch.manual_seed(seed)

        skip = self.num_train_timesteps // self.max_iter
        batch_size = y.shape[0]

        seq = range(0, self.num_train_timesteps, skip)
        seq_next = [-1] + list(seq[:-1])
        time_pairs = list(zip(reversed(seq), reversed(seq_next)))

        # Initial sample from x_T
        x = torch.randn_like(y) if x_init is None else (2 * x_init - 1)

        if self.save_iterates:
            xs = [x]

        xt = x.to(self.device)

        for i, j in tqdm(time_pairs, disable=(not self.verbose)):
            t = (torch.ones(batch_size) * i).to(self.device)
            next_t = (torch.ones(batch_size) * j).to(self.device)

            at = self.get_alpha(self.alpha_cumprod, t.long())
            at_next = self.get_alpha(self.alpha_cumprod, next_t.long())

            with torch.enable_grad():
                xt.requires_grad_(True)

                # 1. Denoising step
                aux_x = xt / (2 * at.sqrt()) + 0.5  # renormalize in [0, 1]
                sigma_cur = (1 - at).sqrt() / at.sqrt()  # sigma_t

                x0_t = 2 * self.model(aux_x, sigma_cur / 2) - 1
                x0_t = torch.clip(x0_t, -1.0, 1.0)

                # 2. Likelihood gradient approximation
                l2_loss = self.data_fidelity(x0_t, y, physics).sqrt().sum()

            norm_grad = torch.autograd.grad(outputs=l2_loss, inputs=xt)[0]
            norm_grad = norm_grad.detach()

            sigma_tilde = (
                (1 - at / at_next) * (1 - at_next) / (1 - at)
            ).sqrt() * self.eta
            c2 = ((1 - at_next) - sigma_tilde**2).sqrt()

            # 3. Noise step
            epsilon = torch.randn_like(xt)

            # 4. DDPM(IM) step
            xt_next = (
                (at_next.sqrt() - c2 * at.sqrt() / (1 - at).sqrt()) * x0_t
                + sigma_tilde * epsilon
                + c2 * xt / (1 - at).sqrt()
                - norm_grad
            )

            if self.save_iterates:
                xs.append(xt_next.to("cpu"))
            xt = xt_next.clone()

        if self.save_iterates:
            return xs
        else:
            return xt


# if __name__ == "__main__":
#     import deepinv as dinv
#     from deepinv.models.denoiser import Denoiser
#     import torchvision
#     from deepinv.loss.metric import PSNR
#
#     device = dinv.utils.get_freer_gpu() if torch.cuda.is_available() else "cpu"
#
#     x = torchvision.io.read_image("../../datasets/celeba/img_align_celeba/085307.jpg")
#     x = x.unsqueeze(0).float().to(device) / 255
#
#     sigma_noise = 0.01
#     # physics = dinv.physics.Denoising()
#
#     # physics = dinv.physics.BlurFFT(img_size=x.shape[1:], filter=dinv.physics.blur.gaussian_blur(sigma=1.),
#     #                               device=device)
#     physics = dinv.physics.Decolorize()
#     # physics = dinv.physics.Inpainting(
#     #   mask=0.5, tensor_size=(3, 218, 178), device=dinv.device
#     # )
#     # physics.mask *= (torch.rand_like(physics.mask))
#     physics.noise_model = dinv.physics.GaussianNoise(sigma_noise)
#
#     y = physics(x)
#     model_spec = {
#         "name": "drunet",
#         "args": {"device": device, "pretrained": "download"},
#     }
#
#     denoiser = Denoiser(model_spec=model_spec)
#
#     f = DDRM(
#         denoiser=denoiser,
#         etab=1.0,
#         sigma_noise=sigma_noise,
#         sigmas=np.linspace(1, 0, 100),
#         verbose=True,
#     )
#
#     xhat = f(y, physics)
#     dinv.utils.plot(
#         [physics.A_adjoint(y), x, xhat], titles=["meas.", "ground-truth", "xhat"]
#     )
#
#     print(f"PSNR 1 sample: {PSNR()(x, xhat):.2f} dB")
#     # print(f'mean PSNR sample: {PSNR()(x, denoiser(y, sigma_noise)):.2f} dB')
#
#     # sampler = dinv.sampling.DiffusionSampler(f, max_iter=10, save_chain=True, verbose=True)
#     # xmean, xvar = sampler(y, physics)
#
#     # chain = sampler.get_chain()
#     # distance = np.zeros((len(chain)))
#     # for k, xhat in enumerate(chain):
#     #    dist = (xhat - xmean).pow(2).mean()
#     #    distance[k] = dist
#     # distance = np.sort(distance)
#     # thres = distance[int(len(distance) * .95)]  #
#     # err = (x - xmean).pow(2).mean()
#     # print(f'Confidence region: {thres:.2e}, error: {err:.2e}')
#
#     # xstdn = xvar.sqrt()
#     # xstdn_plot = xstdn.sum(dim=1).unsqueeze(1)
#
#     # error = (xmean - x).abs()  # per pixel average abs. error
#     # error_plot = error.sum(dim=1).unsqueeze(1)
#
#     # print(f'Correct std: {(xstdn>error).sum()/np.prod(xstdn.shape)*100:.1f}%')
#     # error = (xmean - x)
#     # dinv.utils.plot_debug(
#     #    [physics.A_adjoint(y), x, xmean, xstdn_plot, error_plot], titles=["meas.", "ground-truth", "mean", "std", "error"]
#     # )
#
#     # print(f'PSNR 1 sample: {PSNR()(x, chain[0]):.2f} dB')
#     # print(f'mean PSNR sample: {PSNR()(x, xmean):.2f} dB')<|MERGE_RESOLUTION|>--- conflicted
+++ resolved
@@ -448,13 +448,7 @@
                 curr_sigma = self.sigmas[self.seq[i]]
 
                 # time step associated with the noise level sigmas[i]
-<<<<<<< HEAD
-                t_i = self.find_nearest(
-                    self.reduced_alpha_cumprod.cpu().numpy(), curr_sigma.cpu().numpy()
-                )
-=======
                 t_i = self.find_nearest(self.reduced_alpha_cumprod, curr_sigma)
->>>>>>> 3befd2ec
                 at = 1 / sqrt_recip_alphas_cumprod[t_i] ** 2
 
                 if (
@@ -484,13 +478,8 @@
 
                     # Sampling step
                     t_im1 = self.find_nearest(
-<<<<<<< HEAD
-                        self.reduced_alpha_cumprod.cpu().numpy(),
-                        self.sigmas[self.seq[i + 1]].cpu().numpy(),
-=======
                         self.reduced_alpha_cumprod,
                         self.sigmas[self.seq[i + 1]],
->>>>>>> 3befd2ec
                     )  # time step associated with the next noise level
 
                     eps = (
