import torch.nn as nn
import torch

from deepinv.optim.data_fidelity import L2


class NoisyDataFidelity(nn.Module):
    r"""
    TBD

    :param float sigma: TBD
    """

    def __init__(self, physics=None, denoiser=None, data_fidelity=None):
        super(NoisyDataFidelity, self).__init__()

    def precond(self, x: torch.Tensor) -> torch.Tensor:
        r"""
        TBD

        :param torch.Tensor x: TBD

        :return: (torch.Tensor) TBD
        """
        return x

    def grad(self, x: torch.Tensor, y: torch.Tensor, sigma) -> torch.Tensor:
        r"""
        Computes the data-fidelity term.

        :param torch.Tensor x: Current iterate.
        :param torch.Tensor y: Input data.

        :return: (torch.Tensor) data-fidelity term.
        """
        return self.precond(self.diff(x, y))

    def forward(self, x: torch.Tensor, y: torch.Tensor, sigma) -> torch.Tensor:
        r"""
        TBD

        :param torch.Tensor x: TBD
        :param torch.Tensor y: TBD

        :return: (torch.Tensor) TBD
        """
        return self.grad(x, y, sigma)


class DPSDataFidelity(NoisyDataFidelity):
    r"""
    TBD

    :param float sigma: TBD
    """

    def __init__(self, physics=None, denoiser=None, data_fidelity=L2()):
        super(DPSDataFidelity, self).__init__()

        self.physics = physics
        self.denoiser = denoiser
        self.data_fidelity = data_fidelity

    def precond(self, x: torch.Tensor) -> torch.Tensor:
        r"""
        TBD

        :param torch.Tensor x: TBD

        :return: (torch.Tensor) TBD
        """
        raise NotImplementedError

    def grad(self, x: torch.Tensor, y: torch.Tensor, sigma) -> torch.Tensor:
<<<<<<< HEAD
=======

>>>>>>> daa205f3
        with torch.enable_grad():
            x.requires_grad_(True)
            l2_loss = self.forward(x, y, sigma)

        norm_grad = torch.autograd.grad(outputs=l2_loss, inputs=x)[0]
        norm_grad = norm_grad.detach()

        return norm_grad

    def forward(self, x: torch.Tensor, y: torch.Tensor, sigma) -> torch.Tensor:
<<<<<<< HEAD
        aux_x = x / 2 + 0.5
        x0_t = 2 * self.denoiser(aux_x, sigma / 2) - 1
        x0_t = torch.clip(x0_t, -1.0, 1.0)  # optional

        l2_loss = self.data_fidelity(x0_t, y, self.physics).sqrt().sum()

        return l2_loss
=======
        return self.grad(x, y, sigma)
>>>>>>> daa205f3


class DDRMDataFidelity(NoisyDataFidelity):
    r"""
    TBD

    :param float sigma: TBD
    """

    def __init__(self, physics=None, denoiser=None):
        super(DDRMDataFidelity, self).__init__()

        self.physics = physics
        self.denoiser = denoiser

        self.data_fidelity = L2()

    def precond(self, x: torch.Tensor) -> torch.Tensor:
        r"""
        TBD

        :param torch.Tensor x: TBD

        :return: (torch.Tensor) TBD
        """
        raise NotImplementedError

    def grad(self, x: torch.Tensor, y: torch.Tensor, sigma) -> torch.Tensor:

        x_bar = physics.V_adjoint(x)

        case2 = torch.logical_and(case, (self.sigmas[t] < nsr))
        case3 = torch.logical_and(case, (self.sigmas[t] >= nsr))

        # n = np.prod(mask.shape)
        # print(f'case: {case.sum()/n*100:.2f}, case2: {case2.sum()/n*100:.2f}, case3: {case3.sum()/n*100:.2f}')

        mean = (
            x_bar
            + c * self.sigmas[t] * (x_bar_prev - x_bar) / self.sigmas[t - 1]
        )
        mean[case2] = (
            x_bar[case2]
            + c * self.sigmas[t] * (y_bar[case2] - x_bar[case2]) / nsr[case2]
        )
        mean[case3] = (1.0 - self.etab) * x_bar[case3] + self.etab * y_bar[
            case3
        ]

        std = torch.ones_like(x_bar) * self.eta * self.sigmas[t]
        std[case3] = (
            self.sigmas[t] ** 2 - (nsr[case3] * self.etab).pow(2)
        ).sqrt()

        x_bar = mean + std * torch.randn_like(x_bar)
        x_bar_prev = x_bar.clone()
        # denoise
        x = self.denoiser(physics.V(x_bar), self.sigmas[t])

        return x<|MERGE_RESOLUTION|>--- conflicted
+++ resolved
@@ -72,10 +72,6 @@
         raise NotImplementedError
 
     def grad(self, x: torch.Tensor, y: torch.Tensor, sigma) -> torch.Tensor:
-<<<<<<< HEAD
-=======
-
->>>>>>> daa205f3
         with torch.enable_grad():
             x.requires_grad_(True)
             l2_loss = self.forward(x, y, sigma)
@@ -86,7 +82,6 @@
         return norm_grad
 
     def forward(self, x: torch.Tensor, y: torch.Tensor, sigma) -> torch.Tensor:
-<<<<<<< HEAD
         aux_x = x / 2 + 0.5
         x0_t = 2 * self.denoiser(aux_x, sigma / 2) - 1
         x0_t = torch.clip(x0_t, -1.0, 1.0)  # optional
@@ -94,9 +89,9 @@
         l2_loss = self.data_fidelity(x0_t, y, self.physics).sqrt().sum()
 
         return l2_loss
-=======
+
+    def forward(self, x: torch.Tensor, y: torch.Tensor, sigma) -> torch.Tensor:
         return self.grad(x, y, sigma)
->>>>>>> daa205f3
 
 
 class DDRMDataFidelity(NoisyDataFidelity):
@@ -134,22 +129,15 @@
         # n = np.prod(mask.shape)
         # print(f'case: {case.sum()/n*100:.2f}, case2: {case2.sum()/n*100:.2f}, case3: {case3.sum()/n*100:.2f}')
 
-        mean = (
-            x_bar
-            + c * self.sigmas[t] * (x_bar_prev - x_bar) / self.sigmas[t - 1]
-        )
+        mean = x_bar + c * self.sigmas[t] * (x_bar_prev - x_bar) / self.sigmas[t - 1]
         mean[case2] = (
             x_bar[case2]
             + c * self.sigmas[t] * (y_bar[case2] - x_bar[case2]) / nsr[case2]
         )
-        mean[case3] = (1.0 - self.etab) * x_bar[case3] + self.etab * y_bar[
-            case3
-        ]
+        mean[case3] = (1.0 - self.etab) * x_bar[case3] + self.etab * y_bar[case3]
 
         std = torch.ones_like(x_bar) * self.eta * self.sigmas[t]
-        std[case3] = (
-            self.sigmas[t] ** 2 - (nsr[case3] * self.etab).pow(2)
-        ).sqrt()
+        std[case3] = (self.sigmas[t] ** 2 - (nsr[case3] * self.etab).pow(2)).sqrt()
 
         x_bar = mean + std * torch.randn_like(x_bar)
         x_bar_prev = x_bar.clone()
