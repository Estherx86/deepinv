import torch
import math
from torch import Tensor
import torch.nn as nn
from typing import Callable

class DiffusionSDE(nn.Module):
    def __init__(
        self,
        f: Callable = lambda x, t: -x,
        g: Callable = lambda t: math.sqrt(2.0),
        score: Callable = None,
        T: float = 1.0,
    ):
        super().__init__()
        self.f = f
        self.g = g
        self.score = score
        self.T = T

    def forward_sde(self, x: Tensor, num_steps: int) -> Tensor:
        x_new = x
<<<<<<< HEAD
        stepsize = self.T / num_steps
        for k in range(num_steps):
            t = stepsize * k
            dw      = torch.randn_like(x_new)
            f_dt    = self.f(x_new, t)
            g_dw    = self.g(t) * dw
            x_new   = x_new + stepsize*(f_dt + g_dw)
        return x_new

    def prior_sampling(self, batch_size: int = 1) -> Tensor:
        # return torch.randn((batch_size, ))
        pass
  
=======
        stepsize = 1.0 / num_steps
        for t in range(num_steps):
            dw = torch.randn_like(x_new)
            f_dt = self.f(x_new, t)
            g_dw = self.g(t) * dw
            x_new = x_new + stepsize * (f_dt + g_dw)
        return x_new

>>>>>>> 4af98445
    def backward_sde(
        self, x: Tensor, num_steps: int = 1000, alpha: float = 1.0
    ) -> Tensor:
        dt = self.T / num_steps
        t = 0
        for n in range(num_steps):
            rt = self.T - t * n
            g = self.g(rt)
            drift = self.f(x, rt) - (1 + alpha**2) * g**2 * self.score(x, rt)
            diffusion = alpha * g
<<<<<<< HEAD

if __name__ == '__main__':
    import deepinv as dinv
    
    from deepinv.utils.plotting import plot
    from deepinv.utils.demo import load_url_image
    device = dinv.utils.get_freer_gpu() if torch.cuda.is_available() else "cpu"

    url = (
        "https://upload.wikimedia.org/wikipedia/commons/b/b4/"
        "Lionel-Messi-Argentina-2022-FIFA-World-Cup_%28cropped%29.jpg"
    )
    x = load_url_image(url=url, img_size=32).to(device)

    DiffSDE = DiffusionSDE()

    x_for = DiffSDE.forward_sde(x, 10)



  
=======
            dw = torch.randn_like(x) * dt
            x = x + drift * dt + diffusion * dw

        return x


if __name__ == "__main__":
    import deepinv as dinv

    device = torch.device("cuda")

    score = dinv.models.WaveletDenoiser(wv="db8", level=4, device=device)
    OUSDE = DiffusionSDE(score=score, T=1.0)

    x = torch.randn((2, 1, 28, 28), device=device)
    sample = OUSDE.backward_sde(x)

    dinv.utils.plot([x, sample])
>>>>>>> 4af98445
<|MERGE_RESOLUTION|>--- conflicted
+++ resolved
@@ -20,7 +20,6 @@
 
     def forward_sde(self, x: Tensor, num_steps: int) -> Tensor:
         x_new = x
-<<<<<<< HEAD
         stepsize = self.T / num_steps
         for k in range(num_steps):
             t = stepsize * k
@@ -34,16 +33,6 @@
         # return torch.randn((batch_size, ))
         pass
   
-=======
-        stepsize = 1.0 / num_steps
-        for t in range(num_steps):
-            dw = torch.randn_like(x_new)
-            f_dt = self.f(x_new, t)
-            g_dw = self.g(t) * dw
-            x_new = x_new + stepsize * (f_dt + g_dw)
-        return x_new
-
->>>>>>> 4af98445
     def backward_sde(
         self, x: Tensor, num_steps: int = 1000, alpha: float = 1.0
     ) -> Tensor:
@@ -54,7 +43,6 @@
             g = self.g(rt)
             drift = self.f(x, rt) - (1 + alpha**2) * g**2 * self.score(x, rt)
             diffusion = alpha * g
-<<<<<<< HEAD
 
 if __name__ == '__main__':
     import deepinv as dinv
@@ -75,24 +63,4 @@
 
 
 
-  
-=======
-            dw = torch.randn_like(x) * dt
-            x = x + drift * dt + diffusion * dw
-
-        return x
-
-
-if __name__ == "__main__":
-    import deepinv as dinv
-
-    device = torch.device("cuda")
-
-    score = dinv.models.WaveletDenoiser(wv="db8", level=4, device=device)
-    OUSDE = DiffusionSDE(score=score, T=1.0)
-
-    x = torch.randn((2, 1, 28, 28), device=device)
-    sample = OUSDE.backward_sde(x)
-
-    dinv.utils.plot([x, sample])
->>>>>>> 4af98445
+  