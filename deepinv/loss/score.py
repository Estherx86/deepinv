import torch
import deepinv.physics
from deepinv.loss.loss import Loss
from deepinv.models.base import Reconstructor


class ScoreLoss(Loss):
    r"""
    Learns score of distribution in the context of Noise2Score.

    Approximates the score of the measurement distribution :math:`S(y)\approx \nabla \log p(y)`
    https://proceedings.neurips.cc/paper_files/paper/2021/file/077b83af57538aa183971a2fe0971ec1-Paper.pdf.

    The score loss is defined as

    .. math::

        \| \epsilon + \sigma S(y+ \sigma \epsilon) \|^2

    where :math:`y` is the noisy measurement,
    :math:`S` is the model approximating the score of the noisy measurement distribution :math:`\nabla \log p(y)`,
    :math:`\epsilon` is sampled from :math:`N(0,I)` and
    :math:`\sigma` is sampled from :math:`N(0,I\delta^2)` with :math:`\delta` annealed during training
    from a maximum value to a minimum value.

    At test/evaluation time, the method uses Tweedie's formula to estimate the score,
    which depends on the noise model used:

    - Gaussian noise: :math:`R(y) = y + \sigma^2 S(y)`
    - Poisson noise: :math:`R(y) = y + \gamma y S(y)`
    - Gamma noise: :math:`R(y) = \frac{\ell y}{(\ell-1)-y S(y)}`

    .. warning::

        The user should provide a backbone model :math:`S`
        to :func:`adapt_model <deepinv.loss.ScoreLoss.adapt_model>` which returns the full reconstruction network
        :math:`R`, which is mandatory to compute the loss properly.

    .. warning::

        This class uses the inference formula for the Poisson noise case
        which differs from the one proposed in Noise2Score.

    .. note::

        This class does not support general inverse problems, it is only designed for denoising problems.

    :param None, torch.nn.Module noise_model: Noise distribution corrupting the measurements
        (see :ref:`the physics docs <physics>`). Options are :class:`deepinv.physics.GaussianNoise`,
        :class:`deepinv.physics.PoissonNoise`, :class:`deepinv.physics.GammaNoise` and
        :class:`deepinv.physics.UniformGaussianNoise`. By default, it uses the noise model associated with
        the physics operator provided in the forward method.
    :param int total_batches: Total number of training batches (epochs * number of batches per epoch).
    :param tuple delta: Tuple of two floats representing the minimum and maximum noise level,
        which are annealed during training.

    |sep|


    :Example:

        >>> import torch
        >>> import deepinv as dinv
        >>> sigma = 0.1
        >>> physics = dinv.physics.Denoising(dinv.physics.GaussianNoise(sigma))
        >>> model = dinv.models.DnCNN(depth=2, pretrained=None)
        >>> loss = dinv.loss.ScoreLoss(total_batches=1, delta=(0.001, 0.1))
        >>> model = loss.adapt_model(model) # important step!
        >>> x = torch.ones((1, 3, 5, 5))
        >>> y = physics(x)
        >>> x_net = model(y, physics, update_parameters=True) # save score loss in forward
        >>> l = loss(model)
        >>> print(l.item() > 0)
        True
    """

    def __init__(self, noise_model=None, total_batches=1000, delta=(0.001, 0.1)):
        super(ScoreLoss, self).__init__()
        self.total_batches = total_batches
        self.delta = delta
        self.noise_model = noise_model

    def forward(self, model, **kwargs):
        r"""
        Computes the Score Loss.

        :param torch.Tensor y: Measurements.
        :param deepinv.physics.Physics physics: Forward operator associated with the measurements.
        :param torch.nn.Module model: Reconstruction model.
        :return: (:class:`torch.Tensor`) Score loss.
        """
        return model.get_error()

    def adapt_model(self, model, **kwargs):
        r"""
        Transforms score backbone net :math:`S` into :math:`R` for training and evaluation.

        :param torch.nn.Module model: Backbone model approximating the score.
        :return: :class:`deepinv.loss.ScoreLoss.ScoreModel` adapted reconstruction model.
        """
        if isinstance(model, self.ScoreModel):
            return model
        else:
            return self.ScoreModel(
                model, self.noise_model, self.delta, self.total_batches
            )

<<<<<<< HEAD
    def forward(self, y, physics, update_parameters=False, **kwargs):
=======
    class ScoreModel(Reconstructor):
>>>>>>> 290365a2
        r"""
        Score model for the ScoreLoss.

        :param torch.nn.Module model: Backbone model approximating the score.
        :param None, torch.nn.Module noise_model: Noise distribution corrupting the measurements
            (see :ref:`the physics docs <physics>`). Options are :class:`deepinv.physics.GaussianNoise`,
            :class:`deepinv.physics.PoissonNoise`, :class:`deepinv.physics.GammaNoise` and
            :class:`deepinv.physics.UniformGaussianNoise`. By default, it uses the noise model associated with
            the physics operator provided in the forward method.
        :param tuple delta: Tuple of two floats representing the minimum and maximum noise level,
            which are annealed during training.
        :param int total_batches: Total number of training batches (epochs * number of batches per epoch).
        """

        def __init__(self, model, noise_model, delta, total_batches):
            super().__init__()
            self.base_model = model
            self.min = delta[0]
            self.max = delta[1]
            self.noise_model = noise_model
            self.counter = 0
            self.total_batches = total_batches

        def forward(self, y, physics, update_parameters=False):
            r"""
            Computes the reconstruction of the noisy measurements.

            :param torch.Tensor y: Measurements.
            :param deepinv.physics.Physics physics: Forward operator associated with the measurements.
            :param bool update_parameters: If True, updates the parameters of the model.
            """

            if self.noise_model is None:
                noise_model = physics.noise_model
            else:
                noise_model = self.noise_model

            noise_class = noise_model.__class__.__name__

            if self.training:
                self.counter += 1
                w = self.counter / self.total_batches
                delta = self.max * (1 - w) + self.min * w
                sigma = (
                    torch.randn((y.size(0),) + (1,) * (y.dim() - 1), device=y.device)
                    * delta
                )
            else:
                sigma = self.min

            extra_noise = torch.randn_like(y)

            y_plus = y + extra_noise * sigma

            grad = self.base_model(y_plus, physics)

            if update_parameters:
                error = extra_noise + grad * sigma
                self.error = error.pow(2).mean()

            if noise_class in ["GaussianNoise", "UniformGaussianNoise"]:
                out = y + noise_model.sigma**2 * grad
            elif noise_class == "PoissonNoise":
                if not noise_model.normalize:
                    y *= noise_model.gain
                out = y + noise_model.gain * y * grad
            elif noise_class == "GammaNoise":
                l = noise_model.l
                out = l * y / ((l - 1.0) - y * grad)
            else:
                raise NotImplementedError(f"Noise model {noise_class} not implemented")

            return out

        def get_error(self):
            return self.error<|MERGE_RESOLUTION|>--- conflicted
+++ resolved
@@ -105,11 +105,7 @@
                 model, self.noise_model, self.delta, self.total_batches
             )
 
-<<<<<<< HEAD
-    def forward(self, y, physics, update_parameters=False, **kwargs):
-=======
     class ScoreModel(Reconstructor):
->>>>>>> 290365a2
         r"""
         Score model for the ScoreLoss.
 
@@ -133,7 +129,7 @@
             self.counter = 0
             self.total_batches = total_batches
 
-        def forward(self, y, physics, update_parameters=False):
+        def forward(self, y, physics, update_parameters=False, **kwargs):
             r"""
             Computes the reconstruction of the noisy measurements.
 
