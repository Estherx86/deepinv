--- conflicted
+++ resolved
@@ -9,11 +9,7 @@
     r"""
     DnCNN convolutional denoiser.
 
-<<<<<<< HEAD
     The architecture was introduced by :cite:`zhang2017beyond` and is composed of a series of
-=======
-    The architecture was introduced in https://arxiv.org/abs/1608.03981 and is composed of a series of
->>>>>>> 568e51f2
     convolutional layers with ReLU activation functions. The number of layers can be specified by the user. Unlike the
     original paper, this implementation does not include batch normalization layers.
 
