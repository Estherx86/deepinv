--- conflicted
+++ resolved
@@ -288,25 +288,10 @@
     def init_iterate_fn(self, y, physics, F_fn=None):
         r"""
         Initializes the iterate of the algorithm.
-<<<<<<< HEAD
-<<<<<<< HEAD
-=======
->>>>>>> fa51c10a
         The first iterate is stored in a dictionary with keys ``fp`` , ``est`` and ``cost``, where:
             - ``fp`` is the first fixed-point iterate of the algorithm. It has dimension NxBxCxHxW, where N is the number of images in the fixed-point variable (1 by default).
             - ``est`` is the first estimate of the algorithm. It has dimension BxCxHxW.
             - ``cost`` is the value of the cost function at the first estimate.
-<<<<<<< HEAD
-=======
-        The first iterate is stored in a dictionary of the form ``X = {'est': (x_0, u_0), 'cost': F_0}`` where:
-
-            * ``est`` is a tuple containing the first primal and auxiliary iterates.
-            * ``cost`` is the value of the cost function at the first iterate.
->>>>>>> main
-
-=======
-
->>>>>>> fa51c10a
         The default initialization is defined in the iterator class (see :meth:`deepinv.optim.optim_iterators.OptimIterator.init_algo`).
         A different custom initialization is possible with the custom_init argument.
 
