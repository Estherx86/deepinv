from .optim_iterator import OptimIterator, fStep, gStep


class PGDIteration(OptimIterator):
    r"""
    Iterator for proximal gradient descent.

    Class for a single iteration of the Proximal Gradient Descent (PGD) algorithm for minimizing :math:` f(x) + \lambda g(x)`.

    The iteration is given by

    .. math::
        \begin{equation*}
        \begin{aligned}
        u_{k} &= x_k -  \gamma \nabla f(x_k) \\
        x_{k+1} &= \operatorname{prox}_{\gamma \lambda g}(u_k),
        \end{aligned}
        \end{equation*}


    where :math:`\gamma` is a stepsize that should satisfy :math:` \gamma \leq 2/\operatorname{Lip}(\|\nabla f\|)`.

    """

    def __init__(self, **kwargs):
        super(PGDIteration, self).__init__(**kwargs)
        self.g_step = gStepPGD(**kwargs)
        self.f_step = fStepPGD(**kwargs)
        if self.g_first:
            self.requires_grad_g = True
        else:
            self.requires_prox_g = True


class fStepPGD(fStep):
    r"""
    PGD fStep module.
    """

    def __init__(self, **kwargs):
        super(fStepPGD, self).__init__(**kwargs)

    def forward(self, x, cur_data_fidelity, cur_params, y, physics):
        r"""
         Single PGD iteration step on the data-fidelity term :math:`f`.

         :param torch.Tensor x: Current iterate :math:`x_k`.
         :param deepinv.optim.DataFidelity cur_data_fidelity: Instance of the DataFidelity class defining the current data_fidelity.
        :param dict cur_params: Dictionary containing the current parameters of the algorithm.
         :param torch.Tensor y: Input data.
         :param deepinv.physics physics: Instance of the physics modeling the data-fidelity term.
        """
        if not self.g_first:
<<<<<<< HEAD
            # if cur_params["lambda"] >= 2:
            #     raise ValueError("lambda must be smaller than 2")
            grad = (
                cur_params["lambda"]
                * cur_params["stepsize"]
                * cur_data_fidelity.grad(x, y, physics)
            )
            return x - grad
=======
            grad = cur_params["stepsize"] * cur_data_fidelity.grad(x, y, physics)
            return gradient_descent_step(x, grad)
>>>>>>> 9e61435e
        else:
            return cur_data_fidelity.prox(x, y, physics, gamma=cur_params["stepsize"])


class gStepPGD(gStep):
    r"""
    PGD gStep module.
    """

    def __init__(self, **kwargs):
        super(gStepPGD, self).__init__(**kwargs)

    def forward(self, x, cur_prior, cur_params):
        r"""
        Single iteration step on the prior term :math:`\lambda g`.

        :param torch.Tensor x: Current iterate :math:`x_k`.
        :param dict cur_prior: Dictionary containing the current prior.
        :param dict cur_params: Dictionary containing the current parameters of the algorithm.
        """
        if not self.g_first:
            return cur_prior.prox(
                x,
                cur_params["g_param"],
                gamma=cur_params["lambda"] * cur_params["stepsize"],
            )
        else:
<<<<<<< HEAD
            grad = cur_params["stepsize"] * cur_prior.grad(x, cur_params["g_param"])
            return x - grad
=======
            grad = (
                cur_params["lambda"]
                * cur_params["stepsize"]
                * cur_prior.grad(x, cur_params["g_param"])
            )
            return gradient_descent_step(x, grad)
>>>>>>> 9e61435e
<|MERGE_RESOLUTION|>--- conflicted
+++ resolved
@@ -1,4 +1,6 @@
 from .optim_iterator import OptimIterator, fStep, gStep
+from .utils import gradient_descent_step
+
 
 
 class PGDIteration(OptimIterator):
@@ -51,19 +53,8 @@
          :param deepinv.physics physics: Instance of the physics modeling the data-fidelity term.
         """
         if not self.g_first:
-<<<<<<< HEAD
-            # if cur_params["lambda"] >= 2:
-            #     raise ValueError("lambda must be smaller than 2")
-            grad = (
-                cur_params["lambda"]
-                * cur_params["stepsize"]
-                * cur_data_fidelity.grad(x, y, physics)
-            )
-            return x - grad
-=======
             grad = cur_params["stepsize"] * cur_data_fidelity.grad(x, y, physics)
             return gradient_descent_step(x, grad)
->>>>>>> 9e61435e
         else:
             return cur_data_fidelity.prox(x, y, physics, gamma=cur_params["stepsize"])
 
@@ -91,14 +82,9 @@
                 gamma=cur_params["lambda"] * cur_params["stepsize"],
             )
         else:
-<<<<<<< HEAD
-            grad = cur_params["stepsize"] * cur_prior.grad(x, cur_params["g_param"])
-            return x - grad
-=======
             grad = (
                 cur_params["lambda"]
                 * cur_params["stepsize"]
                 * cur_prior.grad(x, cur_params["g_param"])
             )
-            return gradient_descent_step(x, grad)
->>>>>>> 9e61435e
+            return gradient_descent_step(x, grad)